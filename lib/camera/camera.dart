// ignore_for_file: library_private_types_in_public_api, avoid_print, use_build_context_synchronously

import 'dart:convert';

import 'package:flutter/cupertino.dart';
import 'package:flutter/material.dart';
import 'package:camera/camera.dart';
import 'package:flutter/services.dart';
import 'package:google_mlkit_barcode_scanning/google_mlkit_barcode_scanning.dart';
import 'package:macrotracker/camera/barcode_results.dart';
import '../AI/gemini.dart';
import 'results_page.dart';
import '../services/camera_service.dart';
<<<<<<< HEAD
=======
// Add import for AIFoodItem model
import 'package:macrotracker/models/ai_food_item.dart';
>>>>>>> 857539ad

class CameraScreen extends StatefulWidget {
  const CameraScreen({super.key});

  @override
  _CameraScreenState createState() => _CameraScreenState();
}

class _CameraScreenState extends State<CameraScreen>
    with WidgetsBindingObserver {
  final CameraService _cameraService = CameraService();
  CameraController? _controller;
  Future<void>? _initializeControllerFuture;
  final BarcodeScanner _barcodeScanner = BarcodeScanner();
  bool _isScanning = false;
  bool _flashOn = false;
  bool _isBarcodeMode = true;
  bool _isDisposed = false;

  // Add these new variables
  final bool _isAutoFocusEnabled = true;
  // final ExposureMode _exposureMode = ExposureMode.auto;
  // final FocusMode _focusMode = FocusMode.auto;
  double _minAvailableZoom = 1.0;
  double _maxAvailableZoom = 1.0;
  double _currentZoom = 1.0;

  @override
  void initState() {
    super.initState();
    WidgetsBinding.instance.addObserver(this);
    _initializeCamera();
  }

  Future<void> _initializeCamera() async {
    try {
      _controller = await _cameraService.controller;
      if (_controller != null) {
        // Get zoom levels
        _minAvailableZoom = await _controller!.getMinZoomLevel();
        _maxAvailableZoom = await _controller!.getMaxZoomLevel();

        if (mounted) {
          setState(() {
            _initializeControllerFuture = Future.value();
          });
        }

        if (_isBarcodeMode) {
          await _startBarcodeScanning();
        }
      }
    } catch (e) {
      print('Error initializing camera: $e');
    }
  }

  Future<void> _captureAndScanBarcode() async {
    if (_controller == null || !_controller!.value.isInitialized) {
      print('Camera not initialized');
      return;
    }

    try {
      final image = await _controller?.takePicture();
      if (image == null) return;

      showDialog(
        context: context,
        barrierDismissible: false,
        builder: (BuildContext context) {
          return Center(child: CircularProgressIndicator(color: Colors.white));
        },
      );

      final inputImage = InputImage.fromFilePath(image.path);
      final barcodes = await _barcodeScanner.processImage(inputImage);

      Navigator.pop(context); // Remove loading dialog

      if (barcodes.isNotEmpty) {
        await _handleBarcodeResult(barcodes.first.rawValue ?? '');
      } else {
        ScaffoldMessenger.of(context).showSnackBar(
          SnackBar(
            content: Text('No barcode found. Please try again.'),
            backgroundColor: Colors.red,
          ),
        );
      }
    } catch (e) {
      print('Error capturing and scanning barcode: $e');
      ScaffoldMessenger.of(context).showSnackBar(
        SnackBar(
          content: Text('Error: $e'),
          backgroundColor: Colors.red,
        ),
      );
    }
  }

  Future<void> _startBarcodeScanning() async {
    if (_controller == null || !_controller!.value.isInitialized) {
      print('Camera not initialized');
      return;
    }

    try {
      await _controller?.startImageStream((image) async {
        if (!_isScanning) {
          _isScanning = true;
          try {
            final List<Barcode> barcodes = await _processImage(image);
            if (barcodes.isNotEmpty) {
              await _stopBarcodeScanning();
              await _handleBarcodeResult(barcodes.first.rawValue ?? '');
              // Restart scanning after processing
              if (mounted) {
                await _startBarcodeScanning();
              }
            }
          } finally {
            _isScanning = false;
          }
        }
      });
    } catch (e) {
      print('Error starting image stream: $e');
    }
  }

  Future<List<Barcode>> _processImage(CameraImage image) async {
    try {
      final InputImage inputImage = InputImage.fromBytes(
        bytes: image.planes[0].bytes,
        metadata: InputImageMetadata(
          size: Size(image.width.toDouble(), image.height.toDouble()),
          rotation: InputImageRotation.rotation0deg,
          format: InputImageFormat.bgra8888,
          bytesPerRow: image.planes[0].bytesPerRow,
        ),
      );

      return await _barcodeScanner.processImage(inputImage);
    } catch (e) {
      print('Error processing image: $e');
      return [];
    }
  }

  Future<void> _stopBarcodeScanning() async {
    try {
      if (_controller?.value.isStreamingImages ?? false) {
        await _controller?.stopImageStream();
      }
    } catch (e) {
      print('Error stopping image stream: $e');
    }
  }

  Future<void> _handleBarcodeResult(String barcode) async {
    Navigator.push(
      context,
      MaterialPageRoute(
        builder: (context) => BarcodeResults(barcode: barcode),
      ),
    );
  }

  // Update the _takePicture method
  Future<void> _takePicture() async {
    try {
      await _initializeControllerFuture;
      if (_controller == null || !_controller!.value.isInitialized) {
        return;
      }

      // Stop the image stream before taking picture
      await _controller?.stopImageStream();
      final image = await _controller?.takePicture();

      if (image != null && !_isDisposed) {
        // Show loading indicator
        if (!_isDisposed) {
          showDialog(
            context: context,
            barrierDismissible: false,
            builder: (BuildContext context) {
              return const Center(
                child: CircularProgressIndicator(
                  color: Colors.white,
                ),
              );
            },
          );
        }

        // Process image
        final jsonResponse = await processImageWithGemini(image.path);

        // Handle response and navigation only if not disposed
        if (!_isDisposed) {
          // Remove loading dialog
          Navigator.pop(context);

          // Process response and navigate
          if (jsonResponse.isNotEmpty) {
            // Get JSON response from Gemini
            String jsonResponse = await processImageWithGemini(image.path);

            // Remove code block markers if present
            if (jsonResponse.startsWith('```json')) {
              jsonResponse = jsonResponse.substring(7); // Remove '```json'
            }
            if (jsonResponse.endsWith('```')) {
              jsonResponse = jsonResponse.substring(
                  0, jsonResponse.length - 3); // Remove '```'
            }

            // Trim any whitespace
            jsonResponse = jsonResponse.trim();
            print(jsonResponse);
            // Parse JSON response into AIFoodItem list
            final List<dynamic> mealData = json.decode(jsonResponse) as List;

            final List<AIFoodItem> foods = mealData.map((food) {
              return AIFoodItem.fromJson(food as Map<String, dynamic>);
            }).toList();

            // Remove loading dialog
            Navigator.pop(context);

            // Navigate to results page with parsed food items
            Navigator.push(
              context,
              CupertinoPageRoute(
                builder: (context) => ResultsPage(foods: foods),
              ),
            );
          }
        }
      }
    } catch (e) {
      if (!_isDisposed) {
        ScaffoldMessenger.of(context).showSnackBar(
          SnackBar(
            content: Text('Error taking picture: ${e.toString()}'),
            backgroundColor: Colors.red,
          ),
        );
      }
    } finally {
      // Restart the image stream if the camera is still active
      if (!_isDisposed &&
          _controller != null &&
          _controller!.value.isInitialized) {
        await _controller?.startImageStream((image) {
          // Handle image stream
        });
      }
    }
  }

  void _switchMode(bool barcode) async {
    if (_isBarcodeMode == barcode) return;

    await _stopBarcodeScanning();

    setState(() {
      _isBarcodeMode = barcode;
    });

    if (barcode) {
      await _startBarcodeScanning();
    }
  }

  // Add method to configure focus
  Future<void> _configureFocus() async {
    if (_controller == null) return;

    try {
      await _controller!.setFocusPoint(null);
      await _controller!.setFocusMode(
          _isAutoFocusEnabled ? FocusMode.auto : FocusMode.locked);
    } catch (e) {
      print('Error configuring focus: $e');
    }
  }

  // Add method to handle zoom
  Future<void> _setZoomLevel(double zoom) async {
    if (_controller == null) return;

    try {
      zoom = zoom.clamp(_minAvailableZoom, _maxAvailableZoom);
      await _controller!.setZoomLevel(zoom);
      setState(() {
        _currentZoom = zoom;
      });
    } catch (e) {
      print('Error setting zoom level: $e');
    }
  }

  // Add zoom gesture handler
  void _handleScaleUpdate(ScaleUpdateDetails details) {
    _setZoomLevel(_currentZoom * details.scale);
  }

  @override
  void dispose() {
<<<<<<< HEAD
    WidgetsBinding.instance.removeObserver(this);
    _stopBarcodeScanning();
    _cameraService.dispose();
=======
    _isDisposed = true;
    _disposeCamera();
>>>>>>> 857539ad
    super.dispose();
    // Don't dispose of the controller here as it's managed by the service
  }

  @override
  void didChangeAppLifecycleState(AppLifecycleState state) {
    if (_controller == null || !_controller!.value.isInitialized) return;

    if (state == AppLifecycleState.inactive) {
      _stopBarcodeScanning();
      _cameraService.dispose();
    } else if (state == AppLifecycleState.resumed) {
      _initializeCamera();
    }
  }

  Future<void> _disposeCamera() async {
    try {
      final CameraController? cameraController = _controller;
      if (cameraController != null && cameraController.value.isInitialized) {
        await cameraController.stopImageStream();
        await cameraController.dispose();
      }
    } catch (e) {
      // Ignore PlatformException for stream deactivation
      if (e is PlatformException && e.code == 'error') {
        print('Ignoring expected platform exception during disposal');
      } else {
        print('Error disposing camera: $e');
      }
    }
    if (!_isDisposed) {
      _controller = null;
    }
  }

  @override
  void didChangeAppLifecycleState(AppLifecycleState state) {
    if (_controller == null || !_controller!.value.isInitialized) return;

    if (state == AppLifecycleState.inactive) {
      _stopBarcodeScanning();
      _cameraService.dispose();
    } else if (state == AppLifecycleState.resumed) {
      _initializeCamera();
    }
  }

  @override
  Widget build(BuildContext context) {
    return Scaffold(
      backgroundColor: Colors.black,
      body: SafeArea(
        child: Column(
          children: [
            Padding(
              padding: const EdgeInsets.symmetric(horizontal: 16.0),
              child: Row(
                mainAxisAlignment: MainAxisAlignment.spaceBetween,
                children: [
                  IconButton(
                    icon: Icon(Icons.close, color: Colors.white),
                    onPressed: () => Navigator.pop(context),
                  ),
                  Row(
                    children: [
                      IconButton(
                        icon: Icon(Icons.keyboard, color: Colors.white),
                        onPressed: () {
                          final TextEditingController controller =
                              TextEditingController();
                          showCupertinoDialog(
                            context: context,
                            builder: (BuildContext context) {
                              return CupertinoAlertDialog(
                                title: Text('Enter Barcode'),
                                content: Padding(
                                  padding: const EdgeInsets.symmetric(
                                      vertical: 16.0),
                                  child: CupertinoTextField(
                                    controller: controller,
                                    keyboardType: TextInputType.number,
                                    placeholder: 'Enter barcode number',
                                    autofocus: true,
                                    onSubmitted: (value) {
                                      if (value.isNotEmpty) {
                                        Navigator.pop(context);
                                        _handleBarcodeResult(value);
                                      }
                                    },
                                  ),
                                ),
                                actions: [
                                  CupertinoDialogAction(
                                    child: Text('Cancel'),
                                    onPressed: () => Navigator.pop(context),
                                  ),
                                  CupertinoDialogAction(
                                    child: Text('Search'),
                                    onPressed: () {
                                      if (controller.text.isNotEmpty) {
                                        Navigator.pop(context);
                                        _handleBarcodeResult(controller.text);
                                      }
                                    },
                                  ),
                                ],
                              );
                            },
                          );
                        },
                      ),
                      IconButton(
                        icon: Icon(Icons.info_outline, color: Colors.white),
                        onPressed: () {},
                      ),
                    ],
                  ),
                ],
              ),
            ),
            Padding(
              padding: const EdgeInsets.symmetric(vertical: 8.0),
              child: Text(
                'Scan barcodes or take a photo',
                style: TextStyle(color: Colors.grey[400]),
              ),
            ),
            Padding(
              padding: const EdgeInsets.symmetric(vertical: 8.0),
              child: Container(
                width: 200,
                height: 40,
                decoration: BoxDecoration(
                  color: Colors.grey[900],
                  borderRadius: BorderRadius.circular(20),
                ),
                child: Row(
                  children: [
                    Expanded(
                      child: GestureDetector(
                        onTap: () => _switchMode(true),
                        child: Container(
                          decoration: BoxDecoration(
                            color: _isBarcodeMode
                                ? Colors.white
                                : Colors.transparent,
                            borderRadius: BorderRadius.circular(20),
                          ),
                          child: Center(
                            child: Text(
                              'Barcode',
                              style: TextStyle(
                                color: _isBarcodeMode
                                    ? Colors.black
                                    : Colors.white,
                                fontWeight: FontWeight.bold,
                              ),
                            ),
                          ),
                        ),
                      ),
                    ),
                    Expanded(
                      child: GestureDetector(
                        onTap: () => _switchMode(false),
                        child: Container(
                          decoration: BoxDecoration(
                            color: !_isBarcodeMode
                                ? Colors.white
                                : Colors.transparent,
                            borderRadius: BorderRadius.circular(20),
                          ),
                          child: Center(
                            child: Text(
                              'AI Photo',
                              style: TextStyle(
                                color: !_isBarcodeMode
                                    ? Colors.black
                                    : Colors.white,
                                fontWeight: FontWeight.bold,
                              ),
                            ),
                          ),
                        ),
                      ),
                    ),
                  ],
                ),
              ),
            ),
            Expanded(
              child: Stack(
                children: [
                  Positioned.fill(
                    child: GestureDetector(
                      onScaleUpdate: _handleScaleUpdate,
                      child: FutureBuilder<void>(
                        future: _initializeControllerFuture,
                        builder: (context, snapshot) {
                          if (snapshot.connectionState ==
                                  ConnectionState.done &&
                              _controller != null) {
                            return ClipRect(
                              child: Transform.scale(
                                scale: 1.3,
                                alignment: Alignment.center,
                                child: CameraPreview(_controller!),
                              ),
                            );
                          }
                          return Container(
                            color: Colors.grey[900],
                            child: Center(
                              child: CircularProgressIndicator(),
                            ),
                          );
                        },
                      ),
                    ),
                  ),
                  if (_isBarcodeMode)
                    Center(
                      child: Container(
                        width: MediaQuery.of(context).size.width * 0.8,
                        height: 100,
                        decoration: BoxDecoration(
                          border: Border.all(
                            color: Colors.white,
                            width: 2.0,
                          ),
                        ),
                      ),
                    ),
                ],
              ),
            ),
            Row(
              mainAxisAlignment: MainAxisAlignment.center,
              children: [
                IconButton(
                  icon: Icon(
                    _flashOn ? Icons.flash_on : Icons.flash_off,
                    color: Colors.white,
                  ),
                  onPressed: () {
                    setState(() {
                      _flashOn = !_flashOn;
                      _controller?.setFlashMode(
                        _flashOn ? FlashMode.torch : FlashMode.off,
                      );
                    });
                  },
                ),
              ],
            ),
            Padding(
              padding: const EdgeInsets.all(24.0),
              child: Row(
                mainAxisAlignment: MainAxisAlignment.spaceBetween,
                children: [
                  Container(
                    width: 48,
                    height: 48,
                    child: IconButton(
                      icon: Icon(Icons.photo_library, color: Colors.white),
                      onPressed: () {},
                    ),
                  ),
                  GestureDetector(
                    onTap: () async {
                      if (_isBarcodeMode) {
                        await _captureAndScanBarcode();
                      } else {
                        await _takePicture();
                      }
                    },
                    child: Container(
                      width: 80,
                      height: 80,
                      decoration: BoxDecoration(
                        shape: BoxShape.circle,
                        border: Border.all(
                          color: Colors.white,
                          width: 4,
                        ),
                      ),
                      child: Center(
                        child: Container(
                          width: 64,
                          height: 64,
                          decoration: BoxDecoration(
                            color: Colors.white,
                            shape: BoxShape.circle,
                          ),
                        ),
                      ),
                    ),
                  ),
                  SizedBox(width: 48, height: 48),
                ],
              ),
            ),
          ],
        ),
      ),
    );
  }
}<|MERGE_RESOLUTION|>--- conflicted
+++ resolved
@@ -11,11 +11,8 @@
 import '../AI/gemini.dart';
 import 'results_page.dart';
 import '../services/camera_service.dart';
-<<<<<<< HEAD
-=======
 // Add import for AIFoodItem model
 import 'package:macrotracker/models/ai_food_item.dart';
->>>>>>> 857539ad
 
 class CameraScreen extends StatefulWidget {
   const CameraScreen({super.key});
@@ -328,14 +325,11 @@
 
   @override
   void dispose() {
-<<<<<<< HEAD
     WidgetsBinding.instance.removeObserver(this);
     _stopBarcodeScanning();
     _cameraService.dispose();
-=======
     _isDisposed = true;
     _disposeCamera();
->>>>>>> 857539ad
     super.dispose();
     // Don't dispose of the controller here as it's managed by the service
   }
@@ -371,19 +365,7 @@
       _controller = null;
     }
   }
-
-  @override
-  void didChangeAppLifecycleState(AppLifecycleState state) {
-    if (_controller == null || !_controller!.value.isInitialized) return;
-
-    if (state == AppLifecycleState.inactive) {
-      _stopBarcodeScanning();
-      _cameraService.dispose();
-    } else if (state == AppLifecycleState.resumed) {
-      _initializeCamera();
-    }
-  }
-
+  
   @override
   Widget build(BuildContext context) {
     return Scaffold(
